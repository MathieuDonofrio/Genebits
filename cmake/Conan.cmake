--- conflicted
+++ resolved
@@ -3,19 +3,11 @@
 #
 
 if (NOT EXISTS "${CMAKE_BINARY_DIR}/conan.cmake")
-<<<<<<< HEAD
-    message(STATUS "Downloading conan.cmake from https://github.com/conan-io/cmake-conan")
-    file(DOWNLOAD "https://raw.githubusercontent.com/conan-io/cmake-conan/v0.16.1/conan.cmake"
-            "${CMAKE_BINARY_DIR}/conan.cmake"
-            EXPECTED_HASH SHA256=396e16d0f5eabdc6a14afddbcfff62a54a7ee75c6da23f32f7a31bc85db23484
-            TLS_VERIFY ON)
-=======
   message(STATUS "Downloading conan.cmake from https://github.com/conan-io/cmake-conan")
   file(DOWNLOAD "https://raw.githubusercontent.com/conan-io/cmake-conan/v0.16.1/conan.cmake"
        "${CMAKE_BINARY_DIR}/conan.cmake"
        EXPECTED_HASH SHA256=396e16d0f5eabdc6a14afddbcfff62a54a7ee75c6da23f32f7a31bc85db23484
        TLS_VERIFY ON)
->>>>>>> cea9e0ae
 endif ()
 
 include(${CMAKE_BINARY_DIR}/conan.cmake)
@@ -26,29 +18,23 @@
 set(CONAN_PACKAGE_OPTIONS "")
 
 macro(add_conan_package package)
-    set(CONAN_REQUIRED_PACKAGES ${CONAN_REQUIRED_PACKAGES} ${package})
+  set(CONAN_REQUIRED_PACKAGES ${CONAN_REQUIRED_PACKAGES} ${package})
 endmacro()
 
 macro(add_conan_option option)
-    set(CONAN_PACKAGE_OPTIONS ${CONAN_PACKAGE_OPTIONS} ${option})
+  set(CONAN_PACKAGE_OPTIONS ${CONAN_PACKAGE_OPTIONS} ${option})
 endmacro()
 
 macro(run_conan)
-    conan_cmake_configure(REQUIRES ${CONAN_REQUIRED_PACKAGES}
-            OPTIONS ${CONAN_PACKAGE_OPTIONS}
-            GENERATORS cmake_find_package)
+  conan_cmake_configure(REQUIRES ${CONAN_REQUIRED_PACKAGES}
+                        OPTIONS ${CONAN_PACKAGE_OPTIONS}
+                        GENERATORS cmake_find_package)
 
-    conan_cmake_autodetect(settings)
+  conan_cmake_autodetect(settings)
 
-<<<<<<< HEAD
-    conan_cmake_install(PATH_OR_REFERENCE .
-            BUILD missing
-            REMOTE conan-center
-            SETTINGS ${settings})
-=======
   conan_cmake_install(PATH_OR_REFERENCE .
                       BUILD missing
                       REMOTE conancenter
                       SETTINGS ${settings})
->>>>>>> cea9e0ae
+
 endmacro()