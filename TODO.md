# TODO Checklist

Completed tasks are marked with and 'x', they will be removed at the next release.

If there is nothing todo the list will be: [x] None

## Patch

High priority!

These tasks may be minor bug fixes or optimizations. They do not change the interface.

- [x] None

## Minor

These tasks are small or large updates that are non-breaking for non deprecated functionalities.

### Core

Async

- [ ] Work stealing thread pool

Config

- [ ] Split compiler.h
- [ ] ASSUME(condition) and UNREACHABLE hints
- [ ] RESTRICT hint
- [ ] PURE hint

Containers

- [ ] Bitset (SIMD optimized)
- [x] Deque
- [ ] Map
- [ ] Set

Debug

- [ ] Remove stacktrace (standard stacktrace in c++23)

System

- [ ] Support member function systems

Scheduler

- [ ] Optimize scheduler graph computations
- [ ] Scheduler debug info & statistics
- [ ] Runtime optimizations

Math

- [ ] Non-square matrices
- [ ] Make exponential functions constexpr
- [ ] Make power functions constexpr
- [ ] Make trigonometric functions constexpr
- [ ] Add documentation

OS

- [ ] CPUInfo for linux
- [ ] Thread utilities for linux

Graph

- [ ] Dense adjacency matrix
- [ ] Optimized BFS based topological sort
- [ ] Optimized Transitive reduction algorithm

Utilities

- [ ] UUID

<<<<<<< HEAD
Graphics

- [ ] Make Vulkan loader work for linux
- [ ] Make the Vulkan api wrapper generate extension functions
- [ ] Implement shader check script for Vulkan

Other
=======
### ECS

- [x] Entities query
- [ ] Lazy create & destroy queries
- [ ] Archetype swapping
- [ ] Component adding & removing
- [ ] Empty type optimizations
- [ ] Investigate Groups
- [ ] Investigate Hierarchies
- [ ] Investigate Scripting
- [ ] ArchetypeStorage extra indirection for very large components. (Speeds up insert/destroy/swapping)

### Events

- [ ] Make events work with graphic window input
- [ ] Remove old events

### IO

- [ ] IO Service
- [ ] File IO
- [ ] Serialization/Deserialization
- [ ] YAML Parser
- [ ] JSON Parser
- [ ] XML Parser
- [ ] Networking abstraction

### Other
>>>>>>> c6a9740b

- [ ] Static analysis
- [ ] Sanitizers
- [ ] Code coverage
- [ ] Architecture optimization
- [ ] Link time optimizations (LTO)
- [ ] Linux GCC build
- [ ] Github Actions
- [ ] Precompiled headers
- [ ] Update style guide
- [ ] Measure and reduce compile time
- [ ] Add CONTRIBUTING.md

Official C++ 20 Support

- [ ] Remove coroutine CLion feature test patch (awaitable.h)
- [ ] Change cmake c++ standard from 23 (latest) to 20

## Major

These tasks are large updates with potentially breaking changes.

- [x] Rename framework
- [x] Split libraries (Core, ...)
- [x] Restructure test folders to include mock, unit and system
- [x] Restructure bench folder

## Experimental

These tasks are experiments to be done in the experimental branch.

- [x] None<|MERGE_RESOLUTION|>--- conflicted
+++ resolved
@@ -73,15 +73,6 @@
 
 - [ ] UUID
 
-<<<<<<< HEAD
-Graphics
-
-- [ ] Make Vulkan loader work for linux
-- [ ] Make the Vulkan api wrapper generate extension functions
-- [ ] Implement shader check script for Vulkan
-
-Other
-=======
 ### ECS
 
 - [x] Entities query
@@ -110,7 +101,6 @@
 - [ ] Networking abstraction
 
 ### Other
->>>>>>> c6a9740b
 
 - [ ] Static analysis
 - [ ] Sanitizers
